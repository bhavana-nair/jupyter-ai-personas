[project]
name = "jupyter-ai-personas"
version = "0.1.0"
description = "Enhancing Jupyter AI with Personas"
readme = "README.md"
authors = [
    { name = "S R Das", email = "srdas@scu.edu" }
]
requires-python = ">=3.9"

dependencies = [
    "jupyter_ai>=3.0.0a1"
]

[project.optional-dependencies]
finance = [
    "boto3",
    "lancedb", 
    "tantivy", 
    "pypdf", 
    "faiss-cpu",
    "duckdb",
    "numpy",
    "pandas",
    "scikit-learn",
    "scipy",
    "mcp",
    "agno",
    "duckduckgo-search",
    "matplotlib",
    "statsmodels",
    "yfinance",
    "openai"
]
emoji = [
    "emoji",
    "langchain-aws"
]

<<<<<<< HEAD
pr_review = [
=======
software_team = [ 
>>>>>>> 58da730b
    "agno",
    "boto3",
    "langchain",
    "langchain-core",
<<<<<<< HEAD
    "pygithub",
    "unidiff"]

all = ["jupyter-ai-personas[finance,emoji,pr_review]"]
=======
    "pygithub"]

all = ["jupyter-ai-personas[finance,emoji,software_team]"]
>>>>>>> 58da730b

[build-system]
requires = ["hatchling"]
build-backend = "hatchling.build"

[project.entry-points."jupyter_ai.personas"]
finance_persona = "jupyter_ai_personas.finance_persona.persona:FinancePersona"
emoji_persona = "jupyter_ai_personas.emoji_persona.persona:EmojiPersona"
<<<<<<< HEAD
pr_review_persona = "jupyter_ai_personas.pr_review_persona.persona:PR_ReviewPersona"
=======
software_team_persona = "jupyter_ai_personas.software_team_persona.persona:SoftwareTeamPersona"
>>>>>>> 58da730b
<|MERGE_RESOLUTION|>--- conflicted
+++ resolved
@@ -37,25 +37,23 @@
     "langchain-aws"
 ]
 
-<<<<<<< HEAD
-pr_review = [
-=======
 software_team = [ 
->>>>>>> 58da730b
     "agno",
     "boto3",
     "langchain",
     "langchain-core",
-<<<<<<< HEAD
+    "pygithub"]
+
+
+pr_review = [
+    "agno",
+    "boto3",
+    "langchain",
+    "langchain-core",
     "pygithub",
     "unidiff"]
 
-all = ["jupyter-ai-personas[finance,emoji,pr_review]"]
-=======
-    "pygithub"]
-
-all = ["jupyter-ai-personas[finance,emoji,software_team]"]
->>>>>>> 58da730b
+all = ["jupyter-ai-personas[finance,emoji,software_team,pr_review]"]
 
 [build-system]
 requires = ["hatchling"]
@@ -63,9 +61,7 @@
 
 [project.entry-points."jupyter_ai.personas"]
 finance_persona = "jupyter_ai_personas.finance_persona.persona:FinancePersona"
-emoji_persona = "jupyter_ai_personas.emoji_persona.persona:EmojiPersona"
-<<<<<<< HEAD
-pr_review_persona = "jupyter_ai_personas.pr_review_persona.persona:PR_ReviewPersona"
-=======
+emoji_persona = "jupyter_ai_personas.emoji_persona.persona.persona:EmojiPersona"
 software_team_persona = "jupyter_ai_personas.software_team_persona.persona:SoftwareTeamPersona"
->>>>>>> 58da730b
+
+pr_review_persona = "jupyter_ai_personas.pr_review_persona.persona:PR_ReviewPersona"